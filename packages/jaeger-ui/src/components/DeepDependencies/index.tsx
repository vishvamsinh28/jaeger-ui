// Copyright (c) 2019 Uber Technologies, Inc.
//
// Licensed under the Apache License, Version 2.0 (the "License");
// you may not use this file except in compliance with the License.
// You may obtain a copy of the License at
//
// http://www.apache.org/licenses/LICENSE-2.0
//
// Unless required by applicable law or agreed to in writing, software
// distributed under the License is distributed on an "AS IS" BASIS,
// WITHOUT WARRANTIES OR CONDITIONS OF ANY KIND, either express or implied.
// See the License for the specific language governing permissions and
// limitations under the License.

import React, { Component } from 'react';
import { History as RouterHistory, Location } from 'history';
import _get from 'lodash/get';
import { TEdge } from '@jaegertracing/plexus/lib/types';
import { bindActionCreators, Dispatch } from 'redux';
import { connect } from 'react-redux';

import { getUrl, getUrlState } from './url';
import Header from './Header';
import Graph from './Graph';
import ErrorMessage from '../common/ErrorMessage';
import LoadingIndicator from '../common/LoadingIndicator';
import { extractUiFindFromState, TExtractUiFindFromStateReturn } from '../common/UiFindInput';
import * as jaegerApiActions from '../../actions/jaeger-api';
import { fetchedState } from '../../constants';
import {
  stateKey,
  EDirection,
  TDdgModelParams,
  TDdgSparseUrlState,
  TDdgStateEntry,
  TDdgVertex,
} from '../../model/ddg/types';
import TGraph, { makeGraph } from '../../model/ddg/Graph';
import { encodeDistance } from '../../model/ddg/visibility-codec';
import { ReduxState } from '../../types';

import './index.css';

type TDispatchProps = {
  // addViewModifier: (payload: TDdgAddViewModifierPayload) => void;
  fetchDeepDependencyGraph: (query: TDdgModelParams) => void;
  fetchServices: () => void;
  fetchServiceOperations: (service: string) => void;
};

type TReduxProps = TExtractUiFindFromStateReturn & {
  graph: TGraph | undefined;
  graphState?: TDdgStateEntry;
  operationsForService: Record<string, string[]>;
  services?: string[] | null;
  urlState: TDdgSparseUrlState;
};

type TOwnProps = {
  history: RouterHistory;
  location: Location;
};

type TProps = TDispatchProps & TReduxProps & TOwnProps;

// export for tests
export class DeepDependencyGraphPageImpl extends Component<TProps> {
  static fetchModelIfStale(props: TProps) {
    const { fetchDeepDependencyGraph, graphState = null, urlState } = props;
    const { service, operation } = urlState;
    // backend temporarily requires service and operation
    if (!graphState && service && operation) {
      fetchDeepDependencyGraph({ service, operation, start: 0, end: 0 });
    }
  }

  constructor(props: TProps) {
    super(props);
    DeepDependencyGraphPageImpl.fetchModelIfStale(props);

    const { fetchServices, fetchServiceOperations, operationsForService, services, urlState } = props;
    const { service } = urlState;

    if (!services) {
      fetchServices();
    }
    if (service && !Reflect.has(operationsForService, service)) {
      fetchServiceOperations(service);
    }
  }

  componentWillReceiveProps(nextProps: TProps) {
    /* istanbul ignore next */
    DeepDependencyGraphPageImpl.fetchModelIfStale(nextProps);
  }

  // shouldComponentUpdate is necessary as we don't want the plexus graph to re-render due to a uxStatus change
  shouldComponentUpdate(nextProps: TProps) {
    const updateCauses = [
<<<<<<< HEAD
      'uiFind',
=======
      'operationsForService',
      'services',
>>>>>>> 1e26e570
      'urlState.service',
      'urlState.operation',
      'urlState.start',
      'urlState.end',
      'urlState.visEncoding',
      'graphState.state',
    ];
    return updateCauses.some(cause => _get(nextProps, cause) !== _get(this.props, cause));
  }

  setDistance = (distance: number, direction: EDirection) => {
    const { graphState } = this.props;
    const { visEncoding } = this.props.urlState;

    if (graphState && graphState.state === fetchedState.DONE) {
      const { model: ddgModel } = graphState;

      this.updateUrlState({
        visEncoding: encodeDistance({
          ddgModel,
          direction,
          distance,
          prevVisEncoding: visEncoding,
        }),
      });
    }
  };

  setOperation = (operation: string) => {
    this.updateUrlState({ operation, visEncoding: undefined });
  };

  setService = (service: string) => {
    const { fetchServiceOperations, operationsForService } = this.props;
    if (!Reflect.has(operationsForService, service)) {
      fetchServiceOperations(service);
    }
    this.updateUrlState({ operation: undefined, service, visEncoding: undefined });
  };

  updateUrlState = (newValues: TDdgSparseUrlState) => {
    const { urlState, history } = this.props;
    history.push(getUrl(Object.assign({}, urlState, newValues)));
  };

  render() {
<<<<<<< HEAD
    const { graph, graphState, uiFind, urlState } = this.props;
=======
    const { graphState, operationsForService, services, urlState } = this.props;
>>>>>>> 1e26e570
    const { operation, service, visEncoding } = urlState;
    const distanceToPathElems =
      graphState && graphState.state === fetchedState.DONE ? graphState.model.distanceToPathElems : undefined;
    let edges: TEdge[] | undefined;
    let vertices: TDdgVertex[] | undefined;
    let uiFindMatches: Set<TDdgVertex> | undefined;
    let inputSuffix: string | undefined;
    if (graph) {
      uiFindMatches = graph.getVisibleUiFindMatches(uiFind, visEncoding);
      const { edges: e, vertices: v } = graph.getVisible(visEncoding);
      edges = e;
      vertices = v;
      inputSuffix = uiFind && uiFind.length ? `${uiFindMatches.size} / ${vertices.length}` : undefined;
    }

    if (!graphState) return <h1>Enter query above</h1>;

    let content = (
      <div>
        <h1>Unknown graphState:</h1>
        <p>${JSON.stringify(graphState)}</p>
      </div>
    );
    if (graphState.state === fetchedState.DONE && edges && vertices) {
      content = (
        <div className="Ddg--graphWrapper">
          <Graph edges={edges} uiFindMatches={uiFindMatches} vertices={vertices} />
        </div>
      );
    } else if (graphState.state === fetchedState.LOADING) {
      content = <LoadingIndicator centered />;
    } else if (graphState.state === fetchedState.ERROR) {
      content = <ErrorMessage error={graphState.error} />;
    }

    return (
      <div>
        <Header
          distanceToPathElems={distanceToPathElems}
          inputSuffix={inputSuffix}
          operation={operation}
          operationsForService={operationsForService}
          service={service}
          services={services}
          setDistance={this.setDistance}
          setOperation={this.setOperation}
          setService={this.setService}
          visEncoding={visEncoding}
        />
        {content}
      </div>
    );
  }
}

// export for tests
export function mapStateToProps(state: ReduxState, ownProps: TOwnProps): TReduxProps {
  const { services: stServices } = state;
  const { services, operationsForService } = stServices;
  const urlState = getUrlState(ownProps.location.search);
  const { service, operation } = urlState;
  let graphState: TDdgStateEntry | undefined;
  // backend temporarily requires service and operation
  // if (service) {
  if (service && operation) {
    graphState = _get(state, ['deepDependencyGraph', stateKey({ service, operation, start: 0, end: 0 })]);
  }
  let graph: TGraph | undefined;
  if (graphState && graphState.state === fetchedState.DONE) {
    graph = makeGraph(graphState.model);
  }
  return {
    graph,
    graphState,
    services,
    operationsForService,
    urlState,
    ...extractUiFindFromState(state),
  };
}

// export for tests
export function mapDispatchToProps(dispatch: Dispatch<ReduxState>): TDispatchProps {
  const { fetchDeepDependencyGraph, fetchServiceOperations, fetchServices } = bindActionCreators(
    jaegerApiActions,
    dispatch
  );

  return { fetchDeepDependencyGraph, fetchServiceOperations, fetchServices };
}

export default connect(
  mapStateToProps,
  mapDispatchToProps
)(DeepDependencyGraphPageImpl);<|MERGE_RESOLUTION|>--- conflicted
+++ resolved
@@ -97,12 +97,9 @@
   // shouldComponentUpdate is necessary as we don't want the plexus graph to re-render due to a uxStatus change
   shouldComponentUpdate(nextProps: TProps) {
     const updateCauses = [
-<<<<<<< HEAD
       'uiFind',
-=======
       'operationsForService',
       'services',
->>>>>>> 1e26e570
       'urlState.service',
       'urlState.operation',
       'urlState.start',
@@ -144,16 +141,12 @@
   };
 
   updateUrlState = (newValues: TDdgSparseUrlState) => {
-    const { urlState, history } = this.props;
-    history.push(getUrl(Object.assign({}, urlState, newValues)));
+    const { uiFind, urlState, history } = this.props;
+    history.push(getUrl(Object.assign({ uiFind }, urlState, newValues)));
   };
 
   render() {
-<<<<<<< HEAD
-    const { graph, graphState, uiFind, urlState } = this.props;
-=======
-    const { graphState, operationsForService, services, urlState } = this.props;
->>>>>>> 1e26e570
+    const { graph, graphState, operationsForService, services, uiFind, urlState } = this.props;
     const { operation, service, visEncoding } = urlState;
     const distanceToPathElems =
       graphState && graphState.state === fetchedState.DONE ? graphState.model.distanceToPathElems : undefined;
