--- conflicted
+++ resolved
@@ -157,12 +157,8 @@
     );
     if (!graphState) {
       content = <h1>Enter query above</h1>;
-<<<<<<< HEAD
-    } else if (graphState.state === fetchedState.DONE && graph && edges && vertices) {
-=======
     } else if (graphState.state === fetchedState.DONE && graph) {
       const { edges, vertices } = graph.getVisible(visEncoding);
->>>>>>> 219aa76e
       content = (
         <div className="Ddg--graphWrapper">
           <Graph
