// Copyright (c) 2019 Uber Technologies, Inc.
//
// Licensed under the Apache License, Version 2.0 (the "License");
// you may not use this file except in compliance with the License.
// You may obtain a copy of the License at
//
// http://www.apache.org/licenses/LICENSE-2.0
//
// Unless required by applicable law or agreed to in writing, software
// distributed under the License is distributed on an "AS IS" BASIS,
// WITHOUT WARRANTIES OR CONDITIONS OF ANY KIND, either express or implied.
// See the License for the specific language governing permissions and
// limitations under the License.

import React, { Component } from 'react';
import { DirectedGraph, LayoutManager } from '@jaegertracing/plexus';
import _map from 'lodash/map';
import { History as RouterHistory, Location } from 'history';
import queryString from 'query-string';

<<<<<<< HEAD
import getNodeLabel from './getNodeLabel';
import DdgEVManager from '../../model/ddg/DdgEVManager';
import { createKey } from '../../model/ddg/visibility-key';
=======
import GraphModel from '../../model/ddg/Graph';
import { encode } from '../../model/ddg/visibility-codec';
>>>>>>> 18d3992b

import { PathElem, TDdgModel } from '../../model/ddg/types';

type TProps = {
  history: RouterHistory;
  location: Location;
  ddgModel: TDdgModel;
  visKey?: string;
};

export default class Graph extends Component<TProps> {
  private graphModel: GraphModel;
  private layoutManager: LayoutManager;

  constructor(props: TProps) {
    super(props);
    const { ddgModel } = props;
    const { distanceToPathElems } = ddgModel;
    this.graphModel = new GraphModel({ ddgModel });
    this.layoutManager = new LayoutManager({ useDotEdges: true, splines: 'polyline' });

    // TODO: Discuss if this should be in a componentDidUpdate in case visKey is unset without this component
    // being re-mounted
    if (!this.props.visKey) {
      const indices = _map(
        ([] as PathElem[]).concat(
          distanceToPathElems.get(-2) || [],
          distanceToPathElems.get(-1) || [],
          distanceToPathElems.get(0) || [],
          distanceToPathElems.get(1) || [],
          distanceToPathElems.get(2) || []
        ),
        'visibilityIdx'
      );
      const visibilityKey = encode(indices);
      const readOnlyQueryParams = queryString.parse(this.props.location.search);
      const queryParams = Object.assign({}, readOnlyQueryParams, { visibilityKey });
      this.props.history.replace({
        ...this.props.location,
        search: `?${queryString.stringify(queryParams)}`,
      });
    }
  }

  render() {
    if (!this.props.visKey) {
      return <h1>Calculating Initial Graph</h1>;
    }
    const { edges, vertices } = this.graphModel.getVisible(this.props.visKey);

    return (
      <DirectedGraph
        minimap
        zoom
        arrowScaleDampener={0}
        minimapClassName="u-miniMap"
        layoutManager={this.layoutManager}
        edges={edges}
        vertices={vertices}
        getNodeLabel={getNodeLabel}
      />
    );
  }
}<|MERGE_RESOLUTION|>--- conflicted
+++ resolved
@@ -18,14 +18,9 @@
 import { History as RouterHistory, Location } from 'history';
 import queryString from 'query-string';
 
-<<<<<<< HEAD
 import getNodeLabel from './getNodeLabel';
-import DdgEVManager from '../../model/ddg/DdgEVManager';
-import { createKey } from '../../model/ddg/visibility-key';
-=======
 import GraphModel from '../../model/ddg/Graph';
 import { encode } from '../../model/ddg/visibility-codec';
->>>>>>> 18d3992b
 
 import { PathElem, TDdgModel } from '../../model/ddg/types';
 
