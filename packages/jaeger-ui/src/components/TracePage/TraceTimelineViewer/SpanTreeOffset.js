--- conflicted
+++ resolved
@@ -32,12 +32,7 @@
 
 type SpanTreeOffsetPropsType = {
   addHoverIndentGuideId: string => void,
-<<<<<<< HEAD
-  childrenVisible: boolean,
-  hideIcon?: true,
-=======
   childrenVisible?: boolean,
->>>>>>> ac647723
   hoverIndentGuideIds: Set<string>,
   onClick?: ?() => void,
   removeHoverIndentGuideId: string => void,
@@ -51,7 +46,6 @@
 
   static defaultProps = {
     childrenVisible: false,
-    hideIcon: null,
     onClick: null,
     showChildrenIcon: true,
   };
