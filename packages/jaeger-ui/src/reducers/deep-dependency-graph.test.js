// Copyright (c) 2017 Uber Technologies, Inc.
//
// Licensed under the Apache License, Version 2.0 (the "License");
// you may not use this file except in compliance with the License.
// You may obtain a copy of the License at
//
// http://www.apache.org/licenses/LICENSE-2.0
//
// Unless required by applicable law or agreed to in writing, software
// distributed under the License is distributed on an "AS IS" BASIS,
// WITHOUT WARRANTIES OR CONDITIONS OF ANY KIND, either express or implied.
// See the License for the specific language governing permissions and
// limitations under the License.

import _cloneDeep from 'lodash/cloneDeep';
import _set from 'lodash/set';

import {
  addStyleState,
  clearStyleState,
  fetchDeepDependencyGraphDone,
  fetchDeepDependencyGraphErred,
  fetchDeepDependencyGraphStarted,
} from './deep-dependency-graph';
import { fetchedState } from '../constants';
import * as transformDdgData from '../model/ddg/transformDdgData';
import { stateKey, EViewModifier } from '../model/ddg/types';

describe('deepDependencyGraph reducers', () => {
  const service = 'serviceName';
  const operation = 'operationName';
  const start = 400;
  const end = 800;
  const targetKey = stateKey(service, operation, start, end);
  const operationlessKey = stateKey(service, undefined, start, end);
  const meta = {
    query: {
      service,
      operation,
      start,
      end,
    },
  };
  const metaWithoutOperation = {
    query: {
      service,
      start,
      end,
    },
  };
  const existingState = {
    [targetKey]: 'some pre-existing state on target branch',
    [operationlessKey]: 'some pre-existing state on branch without operation',
  };

  describe('retrieving deep dependency graph data', () => {
    describe('fetchDeepDependencyGraphStarted', () => {
      const expectedState = {
        state: fetchedState.LOADING,
      };

      it('indicates request is loading', () => {
        const newState = fetchDeepDependencyGraphStarted({}, { meta });
        expect(newState[targetKey]).toEqual(expectedState);
      });

      it('clears relevant exisitng state and preserves the rest', () => {
        const newState = fetchDeepDependencyGraphStarted(existingState, { meta });
        const expected = _cloneDeep(existingState);
        expected[targetKey] = expectedState;
        expect(newState).toEqual(expected);
      });

      it('handles lack of operation', () => {
        const newState = fetchDeepDependencyGraphStarted(existingState, { meta: metaWithoutOperation });
        const expected = _cloneDeep(existingState);
        expected[operationlessKey] = expectedState;
        expect(newState).toEqual(expected);
      });
    });

    describe('fetchDeepDependencyGraphStarted', () => {
      const testError = new Error('Test error');
      const expectedState = {
        error: testError,
        state: fetchedState.ERROR,
      };

      it('indicates request has erred', () => {
        const newState = fetchDeepDependencyGraphErred({}, { meta, payload: testError });
        expect(newState[targetKey]).toEqual(expectedState);
      });

      it('clears relevant exisitng state and preserves the rest', () => {
        const newState = fetchDeepDependencyGraphErred(existingState, { meta, payload: testError });
        const expected = _cloneDeep(existingState);
        expected[targetKey] = expectedState;
        expect(newState).toEqual(expected);
      });

      it('handles lack of operation', () => {
        const newState = fetchDeepDependencyGraphErred(existingState, {
          meta: metaWithoutOperation,
          payload: testError,
        });
        const expected = _cloneDeep(existingState);
        expected[operationlessKey] = expectedState;
        expect(newState).toEqual(expected);
      });
    });

    describe('fetchDeepDependencyGraphDone', () => {
      const payload = { test: 'payload' };
      const mockModel = { mock: 'model' };
      const expectedState = {
        model: mockModel,
        state: fetchedState.DONE,
        styleStates: new Map(),
      };
      let transformSpy;

      beforeAll(() => {
        transformSpy = jest.spyOn(transformDdgData, 'default').mockImplementation(() => mockModel);
      });

      afterAll(() => {
        transformSpy.mockRestore();
      });

      it('indicates request has succeeded and transforms payload', () => {
        const newState = fetchDeepDependencyGraphDone({}, { meta, payload });
        expect(newState[targetKey]).toEqual(expectedState);
        expect(transformSpy).toHaveBeenLastCalledWith(payload, { operation, service });
      });

      it('clears relevant exisitng state and preserves the rest', () => {
        const newState = fetchDeepDependencyGraphDone(existingState, { meta, payload });
        const expected = _cloneDeep(existingState);
        expected[targetKey] = expectedState;
        expect(newState).toEqual(expected);
      });

      it('handles lack of operation', () => {
        const newState = fetchDeepDependencyGraphDone(existingState, { meta: metaWithoutOperation, payload });
        const expected = _cloneDeep(existingState);
        expected[operationlessKey] = expectedState;
        expect(newState).toEqual(expected);
        expect(transformSpy).toHaveBeenLastCalledWith(payload, { operation: undefined, service });
      });
    });
  });

  describe('managing style', () => {
    const stylePath = [targetKey, 'styleStates'];
    const visibilityIndices = [4, 8, 15, 16, 23, 42];
    const emphasizedPayload = {
      ...meta.query,
      visibilityIndices,
      style: EViewModifier.Emphasized,
    };
    const emphasizedStyleMap = new Map();
    visibilityIndices.forEach(idx => emphasizedStyleMap.set(idx, emphasizedPayload.style));

    const selectedPayload = {
      ...meta.query,
      visibilityIndices,
      style: EViewModifier.Selected,
    };
    const selectedStyleMap = new Map();
    visibilityIndices.forEach(idx => selectedStyleMap.set(idx, selectedPayload.style));

    const multiPayload = {
      ...meta.query,
      visibilityIndices,
      style: EViewModifier.Emphasized | EViewModifier.Selected, // eslint-disable-line no-bitwise
    };
    const multiStyleMap = new Map();
    visibilityIndices.forEach(idx => multiStyleMap.set(idx, multiPayload.style));

    let emphasizedStyledState;
    let emptyDoneState;
    let multiStyledState;
    let warnSpy;

    beforeAll(() => {
      warnSpy = jest.spyOn(console, 'warn').mockImplementation();
    });

    beforeEach(() => {
      emptyDoneState = _cloneDeep(existingState);
      emptyDoneState[targetKey] = {
        state: fetchedState.DONE,
        styleStates: new Map(),
      };
      emphasizedStyledState = _set(_cloneDeep(emptyDoneState), stylePath, emphasizedStyleMap);
      multiStyledState = _set(_cloneDeep(emptyDoneState), stylePath, multiStyleMap);
    });

    afterAll(() => {
      warnSpy.mockRestore();
    });

    describe('addStyleState', () => {
      it('warns and returns existing state if not done', () => {
        const copyOfState = _cloneDeep(existingState);
        const newState = addStyleState(copyOfState, { payload: emphasizedPayload });
        expect(newState).toBe(copyOfState);
        expect(newState).toEqual(existingState);
        expect(warnSpy).toHaveBeenLastCalledWith('Cannot set style state for unloaded Deep Dependency Graph');
      });

      it('adds style to empty style state', () => {
        const newState = addStyleState(emptyDoneState, { payload: emphasizedPayload });
        const expected = _set(emptyDoneState, stylePath, emphasizedStyleMap);
        expect(newState).not.toBe(emptyDoneState);
        expect(newState).toEqual(expected);
      });

      it('adds multilpe styles at once', () => {
        const newState = addStyleState(emptyDoneState, { payload: multiPayload });
        const expected = _set(emptyDoneState, stylePath, multiStyleMap);
        expect(newState).not.toBe(emptyDoneState);
        expect(newState).toEqual(expected);
      });

      it('adds provided style to existing style', () => {
        const newState = addStyleState(emphasizedStyledState, { payload: selectedPayload });
        const expected = _set(emphasizedStyledState, stylePath, multiStyleMap);
        expect(newState).not.toBe(emphasizedStyledState);
        expect(newState).toEqual(expected);
      });

      it('handles absent operation', () => {
        const operationlessDoneState = _cloneDeep(existingState);
        operationlessDoneState[operationlessKey] = {
          state: fetchedState.DONE,
          styleStates: new Map(),
        };
        const { operation: _op, ...emphasizedPayloadWithoutState } = emphasizedPayload;
        const newState = addStyleState(operationlessDoneState, {
          payload: emphasizedPayloadWithoutState,
        });
<<<<<<< HEAD
        const expected = _set(
          operationlessDoneState,
          [...operationlessPath, 'styleStates'],
          emphasizedStyleMap
        );
        expect(newState).not.toBe(operationlessDoneState);
=======
        const expected = _cloneDeep(operationlessDoneState);
        expected[operationlessKey].styleStates = emphasizedStyleMap;
>>>>>>> b3cc5f12
        expect(newState).toEqual(expected);
      });
    });

    describe('clearStyleState', () => {
      const partialIndices = visibilityIndices.slice(0, visibilityIndices.length - 1);
      const omittedIdx = visibilityIndices[visibilityIndices.length - 1];

      it('warns and returns existing state if not done', () => {
        const copyOfState = _cloneDeep(existingState);
        const newState = clearStyleState(copyOfState, { payload: emphasizedPayload });
        expect(newState).toBe(copyOfState);
        expect(newState).toEqual(existingState);
        expect(warnSpy).toHaveBeenLastCalledWith(
          'Cannot change style state for unloaded Deep Dependency Graph'
        );
      });

      it('clears the provided style preserving other style state', () => {
        const newState = clearStyleState(multiStyledState, { payload: selectedPayload });
        const expected = _set(multiStyledState, stylePath, emphasizedStyleMap);
        expect(newState).not.toBe(multiStyledState);
        expect(newState).toEqual(expected);
      });

      it('clears provided indices if style is omitted', () => {
        const newState = clearStyleState(multiStyledState, {
<<<<<<< HEAD
          payload: {
            ...meta.query,
            visibilityIndices: partialIndices,
          },
=======
          payload: { ...meta.query, visibilityIndices: partialIndices },
>>>>>>> b3cc5f12
        });
        const expectedMap = new Map([[omittedIdx, multiPayload.style]]);
        const expected = _set(multiStyledState, stylePath, expectedMap);
        expect(newState).not.toBe(multiStyledState);
        expect(newState).toEqual(expected);
      });

      it('clears provided style from all indices if visibilityIndices array is omitted', () => {
        const newState = clearStyleState(multiStyledState, {
<<<<<<< HEAD
          payload: {
            ...meta.query,
            style: EViewModifier.Selected,
          },
=======
          payload: { ...meta.query, style: EViewModifier.Selected },
>>>>>>> b3cc5f12
        });
        const expected = _set(multiStyledState, stylePath, emphasizedStyleMap);
        expect(newState).not.toBe(multiStyledState);
        expect(newState).toEqual(expected);
      });

      it('removes indices that become 0', () => {
        const mixedStyleMap = new Map(multiStyleMap);
        for (let i = 0; i < partialIndices.length - 1; i++) {
          mixedStyleMap.set(partialIndices[i], EViewModifier.Emphasized);
        }
        const mixedStyledState = _set(_cloneDeep(emptyDoneState), stylePath, mixedStyleMap);
        const newState = clearStyleState(mixedStyledState, {
          payload: { ...meta.query, visibilityIndices: partialIndices, style: EViewModifier.Emphasized },
        });
        const expectedMap = new Map([
          [partialIndices[partialIndices.length - 1], EViewModifier.Selected],
          [omittedIdx, multiPayload.style],
        ]);
        const expected = _set(mixedStyledState, stylePath, expectedMap);
        expect(newState).not.toBe(mixedStyledState);
        expect(newState).toEqual(expected);
      });

      it('does not add previously absent idx if included in payload', () => {
        const partialStyleMap = new Map();
        for (let i = 0; i < partialIndices.length; i++) {
          partialStyleMap.set(partialIndices[i], EViewModifier.Emphasized);
        }
        const partiallyStyledState = _set(_cloneDeep(emptyDoneState), stylePath, partialStyleMap);
        const newState = clearStyleState(partiallyStyledState, { payload: emphasizedPayload });
        const expected = _set(partiallyStyledState, stylePath, new Map());
        expect(newState).not.toBe(partiallyStyledState);
        expect(newState).toEqual(expected);
      });

      it('handles absent operation', () => {
        const operationlessStyledState = _cloneDeep(existingState);
        operationlessStyledState[operationlessKey] = {
          state: fetchedState.DONE,
          styleStates: multiStyleMap,
        };
        const { operation: _op, ...selectedPayloadWithoutState } = selectedPayload;
        const newState = clearStyleState(operationlessStyledState, {
          payload: selectedPayloadWithoutState,
        });
<<<<<<< HEAD
        const expected = _set(
          operationlessStyledState,
          [...operationlessPath, 'styleStates'],
          emphasizedStyleMap
        );
        expect(newState).not.toBe(operationlessStyledState);
=======
        const expected = _cloneDeep(operationlessStyledState);
        expected[operationlessKey].styleStates = emphasizedStyleMap;
>>>>>>> b3cc5f12
        expect(newState).toEqual(expected);
      });
    });
  });
});<|MERGE_RESOLUTION|>--- conflicted
+++ resolved
@@ -240,17 +240,9 @@
         const newState = addStyleState(operationlessDoneState, {
           payload: emphasizedPayloadWithoutState,
         });
-<<<<<<< HEAD
-        const expected = _set(
-          operationlessDoneState,
-          [...operationlessPath, 'styleStates'],
-          emphasizedStyleMap
-        );
-        expect(newState).not.toBe(operationlessDoneState);
-=======
         const expected = _cloneDeep(operationlessDoneState);
         expected[operationlessKey].styleStates = emphasizedStyleMap;
->>>>>>> b3cc5f12
+        expect(newState).not.toBe(operationlessDoneState);
         expect(newState).toEqual(expected);
       });
     });
@@ -278,14 +270,10 @@
 
       it('clears provided indices if style is omitted', () => {
         const newState = clearStyleState(multiStyledState, {
-<<<<<<< HEAD
           payload: {
             ...meta.query,
             visibilityIndices: partialIndices,
           },
-=======
-          payload: { ...meta.query, visibilityIndices: partialIndices },
->>>>>>> b3cc5f12
         });
         const expectedMap = new Map([[omittedIdx, multiPayload.style]]);
         const expected = _set(multiStyledState, stylePath, expectedMap);
@@ -295,14 +283,10 @@
 
       it('clears provided style from all indices if visibilityIndices array is omitted', () => {
         const newState = clearStyleState(multiStyledState, {
-<<<<<<< HEAD
           payload: {
             ...meta.query,
             style: EViewModifier.Selected,
           },
-=======
-          payload: { ...meta.query, style: EViewModifier.Selected },
->>>>>>> b3cc5f12
         });
         const expected = _set(multiStyledState, stylePath, emphasizedStyleMap);
         expect(newState).not.toBe(multiStyledState);
@@ -349,17 +333,9 @@
         const newState = clearStyleState(operationlessStyledState, {
           payload: selectedPayloadWithoutState,
         });
-<<<<<<< HEAD
-        const expected = _set(
-          operationlessStyledState,
-          [...operationlessPath, 'styleStates'],
-          emphasizedStyleMap
-        );
-        expect(newState).not.toBe(operationlessStyledState);
-=======
         const expected = _cloneDeep(operationlessStyledState);
         expected[operationlessKey].styleStates = emphasizedStyleMap;
->>>>>>> b3cc5f12
+        expect(newState).not.toBe(operationlessStyledState);
         expect(newState).toEqual(expected);
       });
     });
